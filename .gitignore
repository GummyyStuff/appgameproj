# Dependencies
node_modules/
*/node_modules/
npm-debug.log*
yarn-debug.log*
yarn-error.log*
pnpm-debug.log*
lerna-debug.log*

# Environment variables
.env
.env.local
.env.development.local
.env.test.local
.env.production.local

# Build outputs
dist/
build/
*/dist/
*/build/
.next/
out/

# Runtime data
pids
*.pid
*.seed
*.pid.lock

# Coverage directory used by tools like istanbul
coverage/
*.lcov

# nyc test coverage
.nyc_output

# Dependency directories
jspm_packages/

# TypeScript cache
*.tsbuildinfo

# Optional npm cache directory
.npm

# Optional eslint cache
.eslintcache

# Microbundle cache
.rpt2_cache/
.rts2_cache_cjs/
.rts2_cache_es/
.rts2_cache_umd/

# Optional REPL history
.node_repl_history

# Output of 'npm pack'
*.tgz

# Yarn Integrity file
.yarn-integrity

# parcel-bundler cache (https://parceljs.org/)
.cache
.parcel-cache

# Vite cache
.vite

# Next.js build output
.next

# Nuxt.js build / generate output
.nuxt
dist

# Gatsby files
.cache/
public
<<<<<<< HEAD
# Allow frontend public folder EXCEPT Font Awesome Pro (licensed, cannot redistribute)
!packages/frontend/public/
packages/frontend/public/fa-v5-pro/
=======
# BUT allow frontend public folder (contains Font Awesome and other assets)
!packages/frontend/public/
>>>>>>> b15300b1

# Storybook build outputs
.out
.storybook-out

# Temporary folders
tmp/
temp/

# Logs
logs
*.log

# OS generated files
.DS_Store
.DS_Store?
._*
.Spotlight-V100
.Trashes
ehthumbs.db
Thumbs.db

# IDE files
.vscode/settings.json
.idea/
*.swp
*.swo
*~

# Supabase
.supabase/

# CS2 Case Simulator
cs2-case-simulator/<|MERGE_RESOLUTION|>--- conflicted
+++ resolved
@@ -78,15 +78,8 @@
 
 # Gatsby files
 .cache/
-public
-<<<<<<< HEAD
 # Allow frontend public folder EXCEPT Font Awesome Pro (licensed, cannot redistribute)
-!packages/frontend/public/
 packages/frontend/public/fa-v5-pro/
-=======
-# BUT allow frontend public folder (contains Font Awesome and other assets)
-!packages/frontend/public/
->>>>>>> b15300b1
 
 # Storybook build outputs
 .out
